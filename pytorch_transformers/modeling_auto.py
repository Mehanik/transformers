# coding=utf-8
# Copyright 2018 The HuggingFace Inc. team.
#
# Licensed under the Apache License, Version 2.0 (the "License");
# you may not use this file except in compliance with the License.
# You may obtain a copy of the License at
#
#     http://www.apache.org/licenses/LICENSE-2.0
#
# Unless required by applicable law or agreed to in writing, software
# distributed under the License is distributed on an "AS IS" BASIS,
# WITHOUT WARRANTIES OR CONDITIONS OF ANY KIND, either express or implied.
# See the License for the specific language governing permissions and
# limitations under the License.
""" Auto Model class. """

from __future__ import absolute_import, division, print_function, unicode_literals

import logging

import torch
import torch.nn as nn
from torch.nn import CrossEntropyLoss, MSELoss
from torch.nn.parameter import Parameter

from .modeling_bert import BertConfig, BertModel, BertForMaskedLM, BertForSequenceClassification, BertForQuestionAnswering
from .modeling_openai import OpenAIGPTConfig, OpenAIGPTModel, OpenAIGPTLMHeadModel
from .modeling_gpt2 import GPT2Config, GPT2Model, GPT2LMHeadModel
from .modeling_transfo_xl import TransfoXLConfig, TransfoXLModel, TransfoXLLMHeadModel
from .modeling_xlnet import XLNetConfig, XLNetModel, XLNetLMHeadModel, XLNetForSequenceClassification, XLNetForQuestionAnswering
from .modeling_xlm import XLMConfig, XLMModel, XLMWithLMHeadModel, XLMForSequenceClassification, XLMForQuestionAnswering
from .modeling_roberta import RobertaConfig, RobertaModel, RobertaForMaskedLM, RobertaForSequenceClassification
<<<<<<< HEAD
=======
from .modeling_distilbert import DistilBertConfig, DistilBertModel, DistilBertForQuestionAnswering, DistilBertForMaskedLM, DistilBertForSequenceClassification
>>>>>>> 9b6e3b34

from .modeling_utils import PreTrainedModel, SequenceSummary, add_start_docstrings

logger = logging.getLogger(__name__)


class AutoConfig(object):
    r""":class:`~pytorch_transformers.AutoConfig` is a generic configuration class
        that will be instantiated as one of the configuration classes of the library
        when created with the `AutoConfig.from_pretrained(pretrained_model_name_or_path)`
        class method.

        The `from_pretrained()` method take care of returning the correct model class instance
        using pattern matching on the `pretrained_model_name_or_path` string.

        The base model class to instantiate is selected as the first pattern matching
        in the `pretrained_model_name_or_path` string (in the following order):
            - contains `distilbert`: DistilBertConfig (DistilBERT model)
            - contains `bert`: BertConfig (Bert model)
            - contains `openai-gpt`: OpenAIGPTConfig (OpenAI GPT model)
            - contains `gpt2`: GPT2Config (OpenAI GPT-2 model)
            - contains `transfo-xl`: TransfoXLConfig (Transformer-XL model)
            - contains `xlnet`: XLNetConfig (XLNet model)
            - contains `xlm`: XLMConfig (XLM model)
            - contains `roberta`: RobertaConfig (RoBERTa model)

        This class cannot be instantiated using `__init__()` (throw an error).
    """
    def __init__(self):
        raise EnvironmentError("AutoConfig is designed to be instantiated "
            "using the `AutoConfig.from_pretrained(pretrained_model_name_or_path)` method.")

    @classmethod
    def from_pretrained(cls, pretrained_model_name_or_path, **kwargs):
        r""" Instantiate a one of the configuration classes of the library
        from a pre-trained model configuration.

        The configuration class to instantiate is selected as the first pattern matching
        in the `pretrained_model_name_or_path` string (in the following order):
            - contains `distilbert`: DistilBertConfig (DistilBERT model)
            - contains `bert`: BertConfig (Bert model)
            - contains `openai-gpt`: OpenAIGPTConfig (OpenAI GPT model)
            - contains `gpt2`: GPT2Config (OpenAI GPT-2 model)
            - contains `transfo-xl`: TransfoXLConfig (Transformer-XL model)
            - contains `xlnet`: XLNetConfig (XLNet model)
            - contains `xlm`: XLMConfig (XLM model)
            - contains `roberta`: RobertaConfig (RoBERTa model)

        Params:
            pretrained_model_name_or_path: either:

                - a string with the `shortcut name` of a pre-trained model configuration to load from cache or download, e.g.: ``bert-base-uncased``.
                - a path to a `directory` containing a configuration file saved using the :func:`~pytorch_transformers.PretrainedConfig.save_pretrained` method, e.g.: ``./my_model_directory/``.
                - a path or url to a saved configuration JSON `file`, e.g.: ``./my_model_directory/configuration.json``.

            cache_dir: (`optional`) string:
                Path to a directory in which a downloaded pre-trained model
                configuration should be cached if the standard cache should not be used.

            kwargs: (`optional`) dict: key/value pairs with which to update the configuration object after loading.

                - The values in kwargs of any keys which are configuration attributes will be used to override the loaded values.
                - Behavior concerning key/value pairs whose keys are *not* configuration attributes is controlled by the `return_unused_kwargs` keyword parameter.

            force_download: (`optional`) boolean, default False:
                Force to (re-)download the model weights and configuration files and override the cached versions if they exists.

            proxies: (`optional`) dict, default None:
                A dictionary of proxy servers to use by protocol or endpoint, e.g.: {'http': 'foo.bar:3128', 'http://hostname': 'foo.bar:4012'}.
                The proxies are used on each request.

            return_unused_kwargs: (`optional`) bool:

                - If False, then this function returns just the final configuration object.
                - If True, then this functions returns a tuple `(config, unused_kwargs)` where `unused_kwargs` is a dictionary consisting of the key/value pairs whose keys are not configuration attributes: ie the part of kwargs which has not been used to update `config` and is otherwise ignored.

        Examples::

            config = AutoConfig.from_pretrained('bert-base-uncased')    # Download configuration from S3 and cache.
            config = AutoConfig.from_pretrained('./test/bert_saved_model/')  # E.g. config (or model) was saved using `save_pretrained('./test/saved_model/')`
            config = AutoConfig.from_pretrained('./test/bert_saved_model/my_configuration.json')
            config = AutoConfig.from_pretrained('bert-base-uncased', output_attention=True, foo=False)
            assert config.output_attention == True
            config, unused_kwargs = AutoConfig.from_pretrained('bert-base-uncased', output_attention=True,
                                                               foo=False, return_unused_kwargs=True)
            assert config.output_attention == True
            assert unused_kwargs == {'foo': False}

        """
        if 'distilbert' in pretrained_model_name_or_path:
            return DistilBertConfig.from_pretrained(pretrained_model_name_or_path, **kwargs)
        elif 'roberta' in pretrained_model_name_or_path:
            return RobertaConfig.from_pretrained(pretrained_model_name_or_path, **kwargs)
        elif 'bert' in pretrained_model_name_or_path:
            return BertConfig.from_pretrained(pretrained_model_name_or_path, **kwargs)
        elif 'openai-gpt' in pretrained_model_name_or_path:
            return OpenAIGPTConfig.from_pretrained(pretrained_model_name_or_path, **kwargs)
        elif 'gpt2' in pretrained_model_name_or_path:
            return GPT2Config.from_pretrained(pretrained_model_name_or_path, **kwargs)
        elif 'transfo-xl' in pretrained_model_name_or_path:
            return TransfoXLConfig.from_pretrained(pretrained_model_name_or_path, **kwargs)
        elif 'xlnet' in pretrained_model_name_or_path:
            return XLNetConfig.from_pretrained(pretrained_model_name_or_path, **kwargs)
        elif 'xlm' in pretrained_model_name_or_path:
            return XLMConfig.from_pretrained(pretrained_model_name_or_path, **kwargs)

        raise ValueError("Unrecognized model identifier in {}. Should contains one of "
                         "'bert', 'openai-gpt', 'gpt2', 'transfo-xl', 'xlnet', "
                         "'xlm', 'roberta'".format(pretrained_model_name_or_path))


class AutoModel(object):
    r"""
        :class:`~pytorch_transformers.AutoModel` is a generic model class
        that will be instantiated as one of the base model classes of the library
        when created with the `AutoModel.from_pretrained(pretrained_model_name_or_path)`
        class method.

        The `from_pretrained()` method takes care of returning the correct model class instance
        using pattern matching on the `pretrained_model_name_or_path` string.

        The base model class to instantiate is selected as the first pattern matching
        in the `pretrained_model_name_or_path` string (in the following order):
<<<<<<< HEAD
=======
            - contains `distilbert`: DistilBertModel (DistilBERT model)
>>>>>>> 9b6e3b34
            - contains `roberta`: RobertaModel (RoBERTa model)
            - contains `bert`: BertModel (Bert model)
            - contains `openai-gpt`: OpenAIGPTModel (OpenAI GPT model)
            - contains `gpt2`: GPT2Model (OpenAI GPT-2 model)
            - contains `transfo-xl`: TransfoXLModel (Transformer-XL model)
            - contains `xlnet`: XLNetModel (XLNet model)
            - contains `xlm`: XLMModel (XLM model)

        This class cannot be instantiated using `__init__()` (throws an error).
    """
    def __init__(self):
        raise EnvironmentError("AutoModel is designed to be instantiated "
            "using the `AutoModel.from_pretrained(pretrained_model_name_or_path)` method.")

    @classmethod
    def from_pretrained(cls, pretrained_model_name_or_path, *model_args, **kwargs):
        r""" Instantiates one of the base model classes of the library
        from a pre-trained model configuration.

        The model class to instantiate is selected as the first pattern matching
        in the `pretrained_model_name_or_path` string (in the following order):
<<<<<<< HEAD
=======
            - contains `distilbert`: DistilBertModel (DistilBERT model)
>>>>>>> 9b6e3b34
            - contains `roberta`: RobertaModel (RoBERTa model)
            - contains `bert`: BertModel (Bert model)
            - contains `openai-gpt`: OpenAIGPTModel (OpenAI GPT model)
            - contains `gpt2`: GPT2Model (OpenAI GPT-2 model)
            - contains `transfo-xl`: TransfoXLModel (Transformer-XL model)
            - contains `xlnet`: XLNetModel (XLNet model)
            - contains `xlm`: XLMModel (XLM model)

            The model is set in evaluation mode by default using `model.eval()` (Dropout modules are deactivated)
            To train the model, you should first set it back in training mode with `model.train()`

        Params:
            pretrained_model_name_or_path: either:

                - a string with the `shortcut name` of a pre-trained model to load from cache or download, e.g.: ``bert-base-uncased``.
                - a path to a `directory` containing model weights saved using :func:`~pytorch_transformers.PreTrainedModel.save_pretrained`, e.g.: ``./my_model_directory/``.
                - a path or url to a `tensorflow index checkpoint file` (e.g. `./tf_model/model.ckpt.index`). In this case, ``from_tf`` should be set to True and a configuration object should be provided as ``config`` argument. This loading path is slower than converting the TensorFlow checkpoint in a PyTorch model using the provided conversion scripts and loading the PyTorch model afterwards.

            model_args: (`optional`) Sequence of positional arguments:
                All remaning positional arguments will be passed to the underlying model's ``__init__`` method

            config: (`optional`) instance of a class derived from :class:`~pytorch_transformers.PretrainedConfig`:
                Configuration for the model to use instead of an automatically loaded configuation. Configuration can be automatically loaded when:

                - the model is a model provided by the library (loaded with the ``shortcut-name`` string of a pretrained model), or
                - the model was saved using :func:`~pytorch_transformers.PreTrainedModel.save_pretrained` and is reloaded by suppling the save directory.
                - the model is loaded by suppling a local directory as ``pretrained_model_name_or_path`` and a configuration JSON file named `config.json` is found in the directory.

            state_dict: (`optional`) dict:
                an optional state dictionnary for the model to use instead of a state dictionary loaded from saved weights file.
                This option can be used if you want to create a model from a pretrained configuration but load your own weights.
                In this case though, you should check if using :func:`~pytorch_transformers.PreTrainedModel.save_pretrained` and :func:`~pytorch_transformers.PreTrainedModel.from_pretrained` is not a simpler option.

            cache_dir: (`optional`) string:
                Path to a directory in which a downloaded pre-trained model
                configuration should be cached if the standard cache should not be used.

            force_download: (`optional`) boolean, default False:
                Force to (re-)download the model weights and configuration files and override the cached versions if they exists.

            proxies: (`optional`) dict, default None:
                A dictionary of proxy servers to use by protocol or endpoint, e.g.: {'http': 'foo.bar:3128', 'http://hostname': 'foo.bar:4012'}.
                The proxies are used on each request.

            output_loading_info: (`optional`) boolean:
                Set to ``True`` to also return a dictionnary containing missing keys, unexpected keys and error messages.

            kwargs: (`optional`) Remaining dictionary of keyword arguments:
                Can be used to update the configuration object (after it being loaded) and initiate the model. (e.g. ``output_attention=True``). Behave differently depending on whether a `config` is provided or automatically loaded:

                - If a configuration is provided with ``config``, ``**kwargs`` will be directly passed to the underlying model's ``__init__`` method (we assume all relevant updates to the configuration have already been done)
                - If a configuration is not provided, ``kwargs`` will be first passed to the configuration class initialization function (:func:`~pytorch_transformers.PretrainedConfig.from_pretrained`). Each key of ``kwargs`` that corresponds to a configuration attribute will be used to override said attribute with the supplied ``kwargs`` value. Remaining keys that do not correspond to any configuration attribute will be passed to the underlying model's ``__init__`` function.

        Examples::

            model = AutoModel.from_pretrained('bert-base-uncased')    # Download model and configuration from S3 and cache.
            model = AutoModel.from_pretrained('./test/bert_model/')  # E.g. model was saved using `save_pretrained('./test/saved_model/')`
            model = AutoModel.from_pretrained('bert-base-uncased', output_attention=True)  # Update configuration during loading
            assert model.config.output_attention == True
            # Loading from a TF checkpoint file instead of a PyTorch model (slower)
            config = AutoConfig.from_json_file('./tf_model/bert_tf_model_config.json')
            model = AutoModel.from_pretrained('./tf_model/bert_tf_checkpoint.ckpt.index', from_tf=True, config=config)

        """
        if 'distilbert' in pretrained_model_name_or_path:
            return DistilBertModel.from_pretrained(pretrained_model_name_or_path, *model_args, **kwargs)
        elif 'roberta' in pretrained_model_name_or_path:
            return RobertaModel.from_pretrained(pretrained_model_name_or_path, *model_args, **kwargs)
        elif 'bert' in pretrained_model_name_or_path:
            return BertModel.from_pretrained(pretrained_model_name_or_path, *model_args, **kwargs)
        elif 'openai-gpt' in pretrained_model_name_or_path:
            return OpenAIGPTModel.from_pretrained(pretrained_model_name_or_path, *model_args, **kwargs)
        elif 'gpt2' in pretrained_model_name_or_path:
            return GPT2Model.from_pretrained(pretrained_model_name_or_path, *model_args, **kwargs)
        elif 'transfo-xl' in pretrained_model_name_or_path:
            return TransfoXLModel.from_pretrained(pretrained_model_name_or_path, *model_args, **kwargs)
        elif 'xlnet' in pretrained_model_name_or_path:
            return XLNetModel.from_pretrained(pretrained_model_name_or_path, *model_args, **kwargs)
        elif 'xlm' in pretrained_model_name_or_path:
            return XLMModel.from_pretrained(pretrained_model_name_or_path, *model_args, **kwargs)

        raise ValueError("Unrecognized model identifier in {}. Should contains one of "
                         "'bert', 'openai-gpt', 'gpt2', 'transfo-xl', 'xlnet', "
                         "'xlm', 'roberta'".format(pretrained_model_name_or_path))


<<<<<<< HEAD

=======
>>>>>>> 9b6e3b34
class AutoModelWithLMHead(object):
    r"""
        :class:`~pytorch_transformers.AutoModelWithLMHead` is a generic model class
        that will be instantiated as one of the language modeling model classes of the library
        when created with the `AutoModelWithLMHead.from_pretrained(pretrained_model_name_or_path)`
        class method.

        The `from_pretrained()` method takes care of returning the correct model class instance
        using pattern matching on the `pretrained_model_name_or_path` string.

        The model class to instantiate is selected as the first pattern matching
        in the `pretrained_model_name_or_path` string (in the following order):
<<<<<<< HEAD
=======
            - contains `distilbert`: DistilBertForMaskedLM (DistilBERT model)
>>>>>>> 9b6e3b34
            - contains `roberta`: RobertaForMaskedLM (RoBERTa model)
            - contains `bert`: BertForMaskedLM (Bert model)
            - contains `openai-gpt`: OpenAIGPTLMHeadModel (OpenAI GPT model)
            - contains `gpt2`: GPT2LMHeadModel (OpenAI GPT-2 model)
            - contains `transfo-xl`: TransfoXLLMHeadModel (Transformer-XL model)
            - contains `xlnet`: XLNetLMHeadModel (XLNet model)
            - contains `xlm`: XLMWithLMHeadModel (XLM model)

        This class cannot be instantiated using `__init__()` (throws an error).
    """
    def __init__(self):
        raise EnvironmentError("AutoModelWithLMHead is designed to be instantiated "
            "using the `AutoModelWithLMHead.from_pretrained(pretrained_model_name_or_path)` method.")

    @classmethod
    def from_pretrained(cls, pretrained_model_name_or_path, *model_args, **kwargs):
        r""" Instantiates one of the language modeling model classes of the library
        from a pre-trained model configuration.

        The `from_pretrained()` method takes care of returning the correct model class instance
        using pattern matching on the `pretrained_model_name_or_path` string.

        The model class to instantiate is selected as the first pattern matching
        in the `pretrained_model_name_or_path` string (in the following order):
<<<<<<< HEAD
=======
            - contains `distilbert`: DistilBertForMaskedLM (DistilBERT model)
>>>>>>> 9b6e3b34
            - contains `roberta`: RobertaForMaskedLM (RoBERTa model)
            - contains `bert`: BertForMaskedLM (Bert model)
            - contains `openai-gpt`: OpenAIGPTLMHeadModel (OpenAI GPT model)
            - contains `gpt2`: GPT2LMHeadModel (OpenAI GPT-2 model)
            - contains `transfo-xl`: TransfoXLLMHeadModel (Transformer-XL model)
            - contains `xlnet`: XLNetLMHeadModel (XLNet model)
            - contains `xlm`: XLMWithLMHeadModel (XLM model)

        The model is set in evaluation mode by default using `model.eval()` (Dropout modules are deactivated)
        To train the model, you should first set it back in training mode with `model.train()`

        Params:
            pretrained_model_name_or_path: either:

                - a string with the `shortcut name` of a pre-trained model to load from cache or download, e.g.: ``bert-base-uncased``.
                - a path to a `directory` containing model weights saved using :func:`~pytorch_transformers.PreTrainedModel.save_pretrained`, e.g.: ``./my_model_directory/``.
                - a path or url to a `tensorflow index checkpoint file` (e.g. `./tf_model/model.ckpt.index`). In this case, ``from_tf`` should be set to True and a configuration object should be provided as ``config`` argument. This loading path is slower than converting the TensorFlow checkpoint in a PyTorch model using the provided conversion scripts and loading the PyTorch model afterwards.

            model_args: (`optional`) Sequence of positional arguments:
                All remaning positional arguments will be passed to the underlying model's ``__init__`` method

            config: (`optional`) instance of a class derived from :class:`~pytorch_transformers.PretrainedConfig`:
                Configuration for the model to use instead of an automatically loaded configuation. Configuration can be automatically loaded when:

                - the model is a model provided by the library (loaded with the ``shortcut-name`` string of a pretrained model), or
                - the model was saved using :func:`~pytorch_transformers.PreTrainedModel.save_pretrained` and is reloaded by suppling the save directory.
                - the model is loaded by suppling a local directory as ``pretrained_model_name_or_path`` and a configuration JSON file named `config.json` is found in the directory.

            state_dict: (`optional`) dict:
                an optional state dictionnary for the model to use instead of a state dictionary loaded from saved weights file.
                This option can be used if you want to create a model from a pretrained configuration but load your own weights.
                In this case though, you should check if using :func:`~pytorch_transformers.PreTrainedModel.save_pretrained` and :func:`~pytorch_transformers.PreTrainedModel.from_pretrained` is not a simpler option.

            cache_dir: (`optional`) string:
                Path to a directory in which a downloaded pre-trained model
                configuration should be cached if the standard cache should not be used.

            force_download: (`optional`) boolean, default False:
                Force to (re-)download the model weights and configuration files and override the cached versions if they exists.

            proxies: (`optional`) dict, default None:
                A dictionary of proxy servers to use by protocol or endpoint, e.g.: {'http': 'foo.bar:3128', 'http://hostname': 'foo.bar:4012'}.
                The proxies are used on each request.

            output_loading_info: (`optional`) boolean:
                Set to ``True`` to also return a dictionnary containing missing keys, unexpected keys and error messages.

            kwargs: (`optional`) Remaining dictionary of keyword arguments:
                Can be used to update the configuration object (after it being loaded) and initiate the model. (e.g. ``output_attention=True``). Behave differently depending on whether a `config` is provided or automatically loaded:

                - If a configuration is provided with ``config``, ``**kwargs`` will be directly passed to the underlying model's ``__init__`` method (we assume all relevant updates to the configuration have already been done)
                - If a configuration is not provided, ``kwargs`` will be first passed to the configuration class initialization function (:func:`~pytorch_transformers.PretrainedConfig.from_pretrained`). Each key of ``kwargs`` that corresponds to a configuration attribute will be used to override said attribute with the supplied ``kwargs`` value. Remaining keys that do not correspond to any configuration attribute will be passed to the underlying model's ``__init__`` function.

        Examples::

            model = AutoModelWithLMHead.from_pretrained('bert-base-uncased')    # Download model and configuration from S3 and cache.
            model = AutoModelWithLMHead.from_pretrained('./test/bert_model/')  # E.g. model was saved using `save_pretrained('./test/saved_model/')`
            model = AutoModelWithLMHead.from_pretrained('bert-base-uncased', output_attention=True)  # Update configuration during loading
            assert model.config.output_attention == True
            # Loading from a TF checkpoint file instead of a PyTorch model (slower)
            config = AutoConfig.from_json_file('./tf_model/bert_tf_model_config.json')
            model = AutoModelWithLMHead.from_pretrained('./tf_model/bert_tf_checkpoint.ckpt.index', from_tf=True, config=config)

        """
<<<<<<< HEAD
        if 'roberta' in pretrained_model_name_or_path:
=======
        if 'distilbert' in pretrained_model_name_or_path:
            return DistilBertForMaskedLM.from_pretrained(pretrained_model_name_or_path, *model_args, **kwargs)
        elif 'roberta' in pretrained_model_name_or_path:
>>>>>>> 9b6e3b34
            return RobertaForMaskedLM.from_pretrained(pretrained_model_name_or_path, *model_args, **kwargs)
        elif 'bert' in pretrained_model_name_or_path:
            return BertForMaskedLM.from_pretrained(pretrained_model_name_or_path, *model_args, **kwargs)
        elif 'openai-gpt' in pretrained_model_name_or_path:
            return OpenAIGPTLMHeadModel.from_pretrained(pretrained_model_name_or_path, *model_args, **kwargs)
        elif 'gpt2' in pretrained_model_name_or_path:
            return GPT2LMHeadModel.from_pretrained(pretrained_model_name_or_path, *model_args, **kwargs)
        elif 'transfo-xl' in pretrained_model_name_or_path:
            return TransfoXLLMHeadModel.from_pretrained(pretrained_model_name_or_path, *model_args, **kwargs)
        elif 'xlnet' in pretrained_model_name_or_path:
            return XLNetLMHeadModel.from_pretrained(pretrained_model_name_or_path, *model_args, **kwargs)
        elif 'xlm' in pretrained_model_name_or_path:
            return XLMWithLMHeadModel.from_pretrained(pretrained_model_name_or_path, *model_args, **kwargs)

        raise ValueError("Unrecognized model identifier in {}. Should contains one of "
                         "'bert', 'openai-gpt', 'gpt2', 'transfo-xl', 'xlnet', "
                         "'xlm', 'roberta'".format(pretrained_model_name_or_path))


class AutoModelForSequenceClassification(object):
    r"""
        :class:`~pytorch_transformers.AutoModelForSequenceClassification` is a generic model class
        that will be instantiated as one of the sequence classification model classes of the library
        when created with the `AutoModelForSequenceClassification.from_pretrained(pretrained_model_name_or_path)`
        class method.

        The `from_pretrained()` method takes care of returning the correct model class instance
        using pattern matching on the `pretrained_model_name_or_path` string.

        The model class to instantiate is selected as the first pattern matching
        in the `pretrained_model_name_or_path` string (in the following order):
<<<<<<< HEAD
=======
            - contains `distilbert`: DistilBertForSequenceClassification (DistilBERT model)
>>>>>>> 9b6e3b34
            - contains `roberta`: RobertaForSequenceClassification (RoBERTa model)
            - contains `bert`: BertForSequenceClassification (Bert model)
            - contains `xlnet`: XLNetForSequenceClassification (XLNet model)
            - contains `xlm`: XLMForSequenceClassification (XLM model)

        This class cannot be instantiated using `__init__()` (throws an error).
    """
    def __init__(self):
        raise EnvironmentError("AutoModelWithLMHead is designed to be instantiated "
            "using the `AutoModelWithLMHead.from_pretrained(pretrained_model_name_or_path)` method.")

    @classmethod
    def from_pretrained(cls, pretrained_model_name_or_path, *model_args, **kwargs):
        r""" Instantiates one of the sequence classification model classes of the library
        from a pre-trained model configuration.

        The `from_pretrained()` method takes care of returning the correct model class instance
        using pattern matching on the `pretrained_model_name_or_path` string.

        The model class to instantiate is selected as the first pattern matching
        in the `pretrained_model_name_or_path` string (in the following order):
<<<<<<< HEAD
=======
            - contains `distilbert`: DistilBertForSequenceClassification (DistilBERT model)
>>>>>>> 9b6e3b34
            - contains `roberta`: RobertaForSequenceClassification (RoBERTa model)
            - contains `bert`: BertForSequenceClassification (Bert model)
            - contains `xlnet`: XLNetForSequenceClassification (XLNet model)
            - contains `xlm`: XLMForSequenceClassification (XLM model)

        The model is set in evaluation mode by default using `model.eval()` (Dropout modules are deactivated)
        To train the model, you should first set it back in training mode with `model.train()`

        Params:
            pretrained_model_name_or_path: either:

                - a string with the `shortcut name` of a pre-trained model to load from cache or download, e.g.: ``bert-base-uncased``.
                - a path to a `directory` containing model weights saved using :func:`~pytorch_transformers.PreTrainedModel.save_pretrained`, e.g.: ``./my_model_directory/``.
                - a path or url to a `tensorflow index checkpoint file` (e.g. `./tf_model/model.ckpt.index`). In this case, ``from_tf`` should be set to True and a configuration object should be provided as ``config`` argument. This loading path is slower than converting the TensorFlow checkpoint in a PyTorch model using the provided conversion scripts and loading the PyTorch model afterwards.

            model_args: (`optional`) Sequence of positional arguments:
                All remaning positional arguments will be passed to the underlying model's ``__init__`` method

            config: (`optional`) instance of a class derived from :class:`~pytorch_transformers.PretrainedConfig`:
                Configuration for the model to use instead of an automatically loaded configuation. Configuration can be automatically loaded when:

                - the model is a model provided by the library (loaded with the ``shortcut-name`` string of a pretrained model), or
                - the model was saved using :func:`~pytorch_transformers.PreTrainedModel.save_pretrained` and is reloaded by suppling the save directory.
                - the model is loaded by suppling a local directory as ``pretrained_model_name_or_path`` and a configuration JSON file named `config.json` is found in the directory.

            state_dict: (`optional`) dict:
                an optional state dictionnary for the model to use instead of a state dictionary loaded from saved weights file.
                This option can be used if you want to create a model from a pretrained configuration but load your own weights.
                In this case though, you should check if using :func:`~pytorch_transformers.PreTrainedModel.save_pretrained` and :func:`~pytorch_transformers.PreTrainedModel.from_pretrained` is not a simpler option.

            cache_dir: (`optional`) string:
                Path to a directory in which a downloaded pre-trained model
                configuration should be cached if the standard cache should not be used.

            force_download: (`optional`) boolean, default False:
                Force to (re-)download the model weights and configuration files and override the cached versions if they exists.

            proxies: (`optional`) dict, default None:
                A dictionary of proxy servers to use by protocol or endpoint, e.g.: {'http': 'foo.bar:3128', 'http://hostname': 'foo.bar:4012'}.
                The proxies are used on each request.

            output_loading_info: (`optional`) boolean:
                Set to ``True`` to also return a dictionnary containing missing keys, unexpected keys and error messages.

            kwargs: (`optional`) Remaining dictionary of keyword arguments:
                Can be used to update the configuration object (after it being loaded) and initiate the model. (e.g. ``output_attention=True``). Behave differently depending on whether a `config` is provided or automatically loaded:

                - If a configuration is provided with ``config``, ``**kwargs`` will be directly passed to the underlying model's ``__init__`` method (we assume all relevant updates to the configuration have already been done)
                - If a configuration is not provided, ``kwargs`` will be first passed to the configuration class initialization function (:func:`~pytorch_transformers.PretrainedConfig.from_pretrained`). Each key of ``kwargs`` that corresponds to a configuration attribute will be used to override said attribute with the supplied ``kwargs`` value. Remaining keys that do not correspond to any configuration attribute will be passed to the underlying model's ``__init__`` function.

        Examples::

            model = AutoModelForSequenceClassification.from_pretrained('bert-base-uncased')    # Download model and configuration from S3 and cache.
            model = AutoModelForSequenceClassification.from_pretrained('./test/bert_model/')  # E.g. model was saved using `save_pretrained('./test/saved_model/')`
            model = AutoModelForSequenceClassification.from_pretrained('bert-base-uncased', output_attention=True)  # Update configuration during loading
            assert model.config.output_attention == True
            # Loading from a TF checkpoint file instead of a PyTorch model (slower)
            config = AutoConfig.from_json_file('./tf_model/bert_tf_model_config.json')
            model = AutoModelForSequenceClassification.from_pretrained('./tf_model/bert_tf_checkpoint.ckpt.index', from_tf=True, config=config)

        """
<<<<<<< HEAD
        if 'roberta' in pretrained_model_name_or_path:
=======
        if 'distilbert' in pretrained_model_name_or_path:
            return DistilBertForSequenceClassification.from_pretrained(pretrained_model_name_or_path, *model_args, **kwargs)
        elif 'roberta' in pretrained_model_name_or_path:
>>>>>>> 9b6e3b34
            return RobertaForSequenceClassification.from_pretrained(pretrained_model_name_or_path, *model_args, **kwargs)
        elif 'bert' in pretrained_model_name_or_path:
            return BertForSequenceClassification.from_pretrained(pretrained_model_name_or_path, *model_args, **kwargs)
        elif 'xlnet' in pretrained_model_name_or_path:
            return XLNetForSequenceClassification.from_pretrained(pretrained_model_name_or_path, *model_args, **kwargs)
        elif 'xlm' in pretrained_model_name_or_path:
            return XLMForSequenceClassification.from_pretrained(pretrained_model_name_or_path, *model_args, **kwargs)

        raise ValueError("Unrecognized model identifier in {}. Should contains one of "
                         "'bert', 'xlnet', 'xlm', 'roberta'".format(pretrained_model_name_or_path))


class AutoModelForQuestionAnswering(object):
    r"""
        :class:`~pytorch_transformers.AutoModelForQuestionAnswering` is a generic model class
        that will be instantiated as one of the question answering model classes of the library
        when created with the `AutoModelForQuestionAnswering.from_pretrained(pretrained_model_name_or_path)`
        class method.

        The `from_pretrained()` method takes care of returning the correct model class instance
        using pattern matching on the `pretrained_model_name_or_path` string.

        The model class to instantiate is selected as the first pattern matching
        in the `pretrained_model_name_or_path` string (in the following order):
<<<<<<< HEAD
=======
            - contains `distilbert`: DistilBertForQuestionAnswering (DistilBERT model)
>>>>>>> 9b6e3b34
            - contains `bert`: BertForQuestionAnswering (Bert model)
            - contains `xlnet`: XLNetForQuestionAnswering (XLNet model)
            - contains `xlm`: XLMForQuestionAnswering (XLM model)

        This class cannot be instantiated using `__init__()` (throws an error).
    """
    def __init__(self):
        raise EnvironmentError("AutoModelWithLMHead is designed to be instantiated "
            "using the `AutoModelWithLMHead.from_pretrained(pretrained_model_name_or_path)` method.")

    @classmethod
    def from_pretrained(cls, pretrained_model_name_or_path, *model_args, **kwargs):
        r""" Instantiates one of the question answering model classes of the library
        from a pre-trained model configuration.

        The `from_pretrained()` method takes care of returning the correct model class instance
        using pattern matching on the `pretrained_model_name_or_path` string.

        The model class to instantiate is selected as the first pattern matching
        in the `pretrained_model_name_or_path` string (in the following order):
<<<<<<< HEAD
=======
            - contains `distilbert`: DistilBertForQuestionAnswering (DistilBERT model)
>>>>>>> 9b6e3b34
            - contains `bert`: BertForQuestionAnswering (Bert model)
            - contains `xlnet`: XLNetForQuestionAnswering (XLNet model)
            - contains `xlm`: XLMForQuestionAnswering (XLM model)

        The model is set in evaluation mode by default using `model.eval()` (Dropout modules are deactivated)
        To train the model, you should first set it back in training mode with `model.train()`

        Params:
            pretrained_model_name_or_path: either:

                - a string with the `shortcut name` of a pre-trained model to load from cache or download, e.g.: ``bert-base-uncased``.
                - a path to a `directory` containing model weights saved using :func:`~pytorch_transformers.PreTrainedModel.save_pretrained`, e.g.: ``./my_model_directory/``.
                - a path or url to a `tensorflow index checkpoint file` (e.g. `./tf_model/model.ckpt.index`). In this case, ``from_tf`` should be set to True and a configuration object should be provided as ``config`` argument. This loading path is slower than converting the TensorFlow checkpoint in a PyTorch model using the provided conversion scripts and loading the PyTorch model afterwards.

            model_args: (`optional`) Sequence of positional arguments:
                All remaning positional arguments will be passed to the underlying model's ``__init__`` method

            config: (`optional`) instance of a class derived from :class:`~pytorch_transformers.PretrainedConfig`:
                Configuration for the model to use instead of an automatically loaded configuation. Configuration can be automatically loaded when:

                - the model is a model provided by the library (loaded with the ``shortcut-name`` string of a pretrained model), or
                - the model was saved using :func:`~pytorch_transformers.PreTrainedModel.save_pretrained` and is reloaded by suppling the save directory.
                - the model is loaded by suppling a local directory as ``pretrained_model_name_or_path`` and a configuration JSON file named `config.json` is found in the directory.

            state_dict: (`optional`) dict:
                an optional state dictionnary for the model to use instead of a state dictionary loaded from saved weights file.
                This option can be used if you want to create a model from a pretrained configuration but load your own weights.
                In this case though, you should check if using :func:`~pytorch_transformers.PreTrainedModel.save_pretrained` and :func:`~pytorch_transformers.PreTrainedModel.from_pretrained` is not a simpler option.

            cache_dir: (`optional`) string:
                Path to a directory in which a downloaded pre-trained model
                configuration should be cached if the standard cache should not be used.

            force_download: (`optional`) boolean, default False:
                Force to (re-)download the model weights and configuration files and override the cached versions if they exists.

            proxies: (`optional`) dict, default None:
                A dictionary of proxy servers to use by protocol or endpoint, e.g.: {'http': 'foo.bar:3128', 'http://hostname': 'foo.bar:4012'}.
                The proxies are used on each request.

            output_loading_info: (`optional`) boolean:
                Set to ``True`` to also return a dictionnary containing missing keys, unexpected keys and error messages.

            kwargs: (`optional`) Remaining dictionary of keyword arguments:
                Can be used to update the configuration object (after it being loaded) and initiate the model. (e.g. ``output_attention=True``). Behave differently depending on whether a `config` is provided or automatically loaded:

                - If a configuration is provided with ``config``, ``**kwargs`` will be directly passed to the underlying model's ``__init__`` method (we assume all relevant updates to the configuration have already been done)
                - If a configuration is not provided, ``kwargs`` will be first passed to the configuration class initialization function (:func:`~pytorch_transformers.PretrainedConfig.from_pretrained`). Each key of ``kwargs`` that corresponds to a configuration attribute will be used to override said attribute with the supplied ``kwargs`` value. Remaining keys that do not correspond to any configuration attribute will be passed to the underlying model's ``__init__`` function.

        Examples::

            model = AutoModelForQuestionAnswering.from_pretrained('bert-base-uncased')    # Download model and configuration from S3 and cache.
            model = AutoModelForQuestionAnswering.from_pretrained('./test/bert_model/')  # E.g. model was saved using `save_pretrained('./test/saved_model/')`
            model = AutoModelForQuestionAnswering.from_pretrained('bert-base-uncased', output_attention=True)  # Update configuration during loading
            assert model.config.output_attention == True
            # Loading from a TF checkpoint file instead of a PyTorch model (slower)
            config = AutoConfig.from_json_file('./tf_model/bert_tf_model_config.json')
            model = AutoModelForQuestionAnswering.from_pretrained('./tf_model/bert_tf_checkpoint.ckpt.index', from_tf=True, config=config)

        """
<<<<<<< HEAD
        if 'bert' in pretrained_model_name_or_path:
=======
        if 'distilbert' in pretrained_model_name_or_path:
            return DistilBertForQuestionAnswering.from_pretrained(pretrained_model_name_or_path, *model_args, **kwargs)
        elif 'bert' in pretrained_model_name_or_path:
>>>>>>> 9b6e3b34
            return BertForQuestionAnswering.from_pretrained(pretrained_model_name_or_path, *model_args, **kwargs)
        elif 'xlnet' in pretrained_model_name_or_path:
            return XLNetForQuestionAnswering.from_pretrained(pretrained_model_name_or_path, *model_args, **kwargs)
        elif 'xlm' in pretrained_model_name_or_path:
            return XLMForQuestionAnswering.from_pretrained(pretrained_model_name_or_path, *model_args, **kwargs)

        raise ValueError("Unrecognized model identifier in {}. Should contains one of "
                         "'bert', 'xlnet', 'xlm'".format(pretrained_model_name_or_path))<|MERGE_RESOLUTION|>--- conflicted
+++ resolved
@@ -30,10 +30,7 @@
 from .modeling_xlnet import XLNetConfig, XLNetModel, XLNetLMHeadModel, XLNetForSequenceClassification, XLNetForQuestionAnswering
 from .modeling_xlm import XLMConfig, XLMModel, XLMWithLMHeadModel, XLMForSequenceClassification, XLMForQuestionAnswering
 from .modeling_roberta import RobertaConfig, RobertaModel, RobertaForMaskedLM, RobertaForSequenceClassification
-<<<<<<< HEAD
-=======
 from .modeling_distilbert import DistilBertConfig, DistilBertModel, DistilBertForQuestionAnswering, DistilBertForMaskedLM, DistilBertForSequenceClassification
->>>>>>> 9b6e3b34
 
 from .modeling_utils import PreTrainedModel, SequenceSummary, add_start_docstrings
 
@@ -157,10 +154,7 @@
 
         The base model class to instantiate is selected as the first pattern matching
         in the `pretrained_model_name_or_path` string (in the following order):
-<<<<<<< HEAD
-=======
             - contains `distilbert`: DistilBertModel (DistilBERT model)
->>>>>>> 9b6e3b34
             - contains `roberta`: RobertaModel (RoBERTa model)
             - contains `bert`: BertModel (Bert model)
             - contains `openai-gpt`: OpenAIGPTModel (OpenAI GPT model)
@@ -182,10 +176,7 @@
 
         The model class to instantiate is selected as the first pattern matching
         in the `pretrained_model_name_or_path` string (in the following order):
-<<<<<<< HEAD
-=======
             - contains `distilbert`: DistilBertModel (DistilBERT model)
->>>>>>> 9b6e3b34
             - contains `roberta`: RobertaModel (RoBERTa model)
             - contains `bert`: BertModel (Bert model)
             - contains `openai-gpt`: OpenAIGPTModel (OpenAI GPT model)
@@ -272,10 +263,6 @@
                          "'xlm', 'roberta'".format(pretrained_model_name_or_path))
 
 
-<<<<<<< HEAD
-
-=======
->>>>>>> 9b6e3b34
 class AutoModelWithLMHead(object):
     r"""
         :class:`~pytorch_transformers.AutoModelWithLMHead` is a generic model class
@@ -288,10 +275,7 @@
 
         The model class to instantiate is selected as the first pattern matching
         in the `pretrained_model_name_or_path` string (in the following order):
-<<<<<<< HEAD
-=======
             - contains `distilbert`: DistilBertForMaskedLM (DistilBERT model)
->>>>>>> 9b6e3b34
             - contains `roberta`: RobertaForMaskedLM (RoBERTa model)
             - contains `bert`: BertForMaskedLM (Bert model)
             - contains `openai-gpt`: OpenAIGPTLMHeadModel (OpenAI GPT model)
@@ -316,10 +300,7 @@
 
         The model class to instantiate is selected as the first pattern matching
         in the `pretrained_model_name_or_path` string (in the following order):
-<<<<<<< HEAD
-=======
             - contains `distilbert`: DistilBertForMaskedLM (DistilBERT model)
->>>>>>> 9b6e3b34
             - contains `roberta`: RobertaForMaskedLM (RoBERTa model)
             - contains `bert`: BertForMaskedLM (Bert model)
             - contains `openai-gpt`: OpenAIGPTLMHeadModel (OpenAI GPT model)
@@ -384,13 +365,9 @@
             model = AutoModelWithLMHead.from_pretrained('./tf_model/bert_tf_checkpoint.ckpt.index', from_tf=True, config=config)
 
         """
-<<<<<<< HEAD
-        if 'roberta' in pretrained_model_name_or_path:
-=======
         if 'distilbert' in pretrained_model_name_or_path:
             return DistilBertForMaskedLM.from_pretrained(pretrained_model_name_or_path, *model_args, **kwargs)
         elif 'roberta' in pretrained_model_name_or_path:
->>>>>>> 9b6e3b34
             return RobertaForMaskedLM.from_pretrained(pretrained_model_name_or_path, *model_args, **kwargs)
         elif 'bert' in pretrained_model_name_or_path:
             return BertForMaskedLM.from_pretrained(pretrained_model_name_or_path, *model_args, **kwargs)
@@ -422,10 +399,7 @@
 
         The model class to instantiate is selected as the first pattern matching
         in the `pretrained_model_name_or_path` string (in the following order):
-<<<<<<< HEAD
-=======
             - contains `distilbert`: DistilBertForSequenceClassification (DistilBERT model)
->>>>>>> 9b6e3b34
             - contains `roberta`: RobertaForSequenceClassification (RoBERTa model)
             - contains `bert`: BertForSequenceClassification (Bert model)
             - contains `xlnet`: XLNetForSequenceClassification (XLNet model)
@@ -447,10 +421,7 @@
 
         The model class to instantiate is selected as the first pattern matching
         in the `pretrained_model_name_or_path` string (in the following order):
-<<<<<<< HEAD
-=======
             - contains `distilbert`: DistilBertForSequenceClassification (DistilBERT model)
->>>>>>> 9b6e3b34
             - contains `roberta`: RobertaForSequenceClassification (RoBERTa model)
             - contains `bert`: BertForSequenceClassification (Bert model)
             - contains `xlnet`: XLNetForSequenceClassification (XLNet model)
@@ -512,13 +483,9 @@
             model = AutoModelForSequenceClassification.from_pretrained('./tf_model/bert_tf_checkpoint.ckpt.index', from_tf=True, config=config)
 
         """
-<<<<<<< HEAD
-        if 'roberta' in pretrained_model_name_or_path:
-=======
         if 'distilbert' in pretrained_model_name_or_path:
             return DistilBertForSequenceClassification.from_pretrained(pretrained_model_name_or_path, *model_args, **kwargs)
         elif 'roberta' in pretrained_model_name_or_path:
->>>>>>> 9b6e3b34
             return RobertaForSequenceClassification.from_pretrained(pretrained_model_name_or_path, *model_args, **kwargs)
         elif 'bert' in pretrained_model_name_or_path:
             return BertForSequenceClassification.from_pretrained(pretrained_model_name_or_path, *model_args, **kwargs)
@@ -543,10 +510,7 @@
 
         The model class to instantiate is selected as the first pattern matching
         in the `pretrained_model_name_or_path` string (in the following order):
-<<<<<<< HEAD
-=======
             - contains `distilbert`: DistilBertForQuestionAnswering (DistilBERT model)
->>>>>>> 9b6e3b34
             - contains `bert`: BertForQuestionAnswering (Bert model)
             - contains `xlnet`: XLNetForQuestionAnswering (XLNet model)
             - contains `xlm`: XLMForQuestionAnswering (XLM model)
@@ -567,10 +531,7 @@
 
         The model class to instantiate is selected as the first pattern matching
         in the `pretrained_model_name_or_path` string (in the following order):
-<<<<<<< HEAD
-=======
             - contains `distilbert`: DistilBertForQuestionAnswering (DistilBERT model)
->>>>>>> 9b6e3b34
             - contains `bert`: BertForQuestionAnswering (Bert model)
             - contains `xlnet`: XLNetForQuestionAnswering (XLNet model)
             - contains `xlm`: XLMForQuestionAnswering (XLM model)
@@ -631,13 +592,9 @@
             model = AutoModelForQuestionAnswering.from_pretrained('./tf_model/bert_tf_checkpoint.ckpt.index', from_tf=True, config=config)
 
         """
-<<<<<<< HEAD
-        if 'bert' in pretrained_model_name_or_path:
-=======
         if 'distilbert' in pretrained_model_name_or_path:
             return DistilBertForQuestionAnswering.from_pretrained(pretrained_model_name_or_path, *model_args, **kwargs)
         elif 'bert' in pretrained_model_name_or_path:
->>>>>>> 9b6e3b34
             return BertForQuestionAnswering.from_pretrained(pretrained_model_name_or_path, *model_args, **kwargs)
         elif 'xlnet' in pretrained_model_name_or_path:
             return XLNetForQuestionAnswering.from_pretrained(pretrained_model_name_or_path, *model_args, **kwargs)
